import React from 'react';
import { render, fireEvent, waitFor } from '@testing-library/react-native';

// Access the mocked Alert from global (set in jest.setup.unit.js)
const Alert = (global as any).__mockAlert;
import EditProfileScreen from '../../../src/screens/profile/EditProfileScreen';
import { authApi } from '../../../src/services/authApi';

// Mock dependencies
jest.mock('../../../src/services/authApi', () => ({
  authApi: {
    authenticatedFetch: jest.fn(),
  },
}));

jest.mock('../../../src/store/store-minimal', () => ({
  useAppState: () => ({
    state: {
      user: {
        id: 'test-user-id',
        username: 'testuser',
        email: 'test@example.com',
        displayName: 'Test User',
        avatar: '🧙‍♂️',
      },
    },
    dispatch: jest.fn(),
  }),
}));

describe('EditProfileScreen', () => {
  const mockNavigation = {
    navigate: jest.fn(),
    goBack: jest.fn(),
  };

  beforeEach(() => {
    jest.clearAllMocks();
  });

  it('renders correctly with user data', () => {
    const { getByPlaceholderText, getByText } = render(
      <EditProfileScreen navigation={mockNavigation} />
    );

    expect(getByText('Edit Profile')).toBeTruthy();
    expect(getByPlaceholderText('Enter username')).toBeTruthy();
    expect(getByPlaceholderText('Enter email')).toBeTruthy();
    expect(getByPlaceholderText('Enter display name')).toBeTruthy();
    expect(getByText('Choose Avatar')).toBeTruthy();
  });

  it('displays current user data in form fields', () => {
    const { getByDisplayValue } = render(
      <EditProfileScreen navigation={mockNavigation} />
    );

    expect(getByDisplayValue('testuser')).toBeTruthy();
    expect(getByDisplayValue('test@example.com')).toBeTruthy();
    expect(getByDisplayValue('Test User')).toBeTruthy();
  });

  it('updates form fields when user types', () => {
    const { getByPlaceholderText } = render(
      <EditProfileScreen navigation={mockNavigation} />
    );

    const usernameInput = getByPlaceholderText('Enter username');
    fireEvent.changeText(usernameInput, 'newusername');

    expect(usernameInput.props.value).toBe('newusername');
  });

  it('shows error for invalid username', async () => {
    const { getByPlaceholderText, getByText, queryByText } = render(
      <EditProfileScreen navigation={mockNavigation} />
    );

    const usernameInput = getByPlaceholderText('Enter username');
    const saveButton = getByText('Save');

    // Clear username
    fireEvent.changeText(usernameInput, '');
    fireEvent.press(saveButton);

    await waitFor(() => {
      expect(queryByText('Username is required')).toBeTruthy();
    });
  });

  it('shows error for username less than 3 characters', async () => {
    const { getByPlaceholderText, getByText, queryByText } = render(
      <EditProfileScreen navigation={mockNavigation} />
    );

    const usernameInput = getByPlaceholderText('Enter username');
    const saveButton = getByText('Save');

    fireEvent.changeText(usernameInput, 'ab');
    fireEvent.press(saveButton);

    await waitFor(() => {
      expect(queryByText('Username must be at least 3 characters')).toBeTruthy();
    });
  });

  it('shows error for username with invalid characters', async () => {
    const { getByPlaceholderText, getByText, queryByText } = render(
      <EditProfileScreen navigation={mockNavigation} />
    );

    const usernameInput = getByPlaceholderText('Enter username');
    const saveButton = getByText('Save');

    fireEvent.changeText(usernameInput, 'invalid user');
    fireEvent.press(saveButton);

    await waitFor(() => {
      expect(
        queryByText('Username can only contain letters, numbers, underscores, and hyphens')
      ).toBeTruthy();
    });
  });

  it('shows error for invalid email', async () => {
    const { getByPlaceholderText, getByText, queryByText } = render(
      <EditProfileScreen navigation={mockNavigation} />
    );

    const emailInput = getByPlaceholderText('Enter email');
    const saveButton = getByText('Save');

    fireEvent.changeText(emailInput, 'invalid-email');
    fireEvent.press(saveButton);

    await waitFor(() => {
      expect(queryByText('Please enter a valid email address')).toBeTruthy();
    });
  });

  it('shows error for empty display name', async () => {
    const { getByPlaceholderText, getByText, queryByText } = render(
      <EditProfileScreen navigation={mockNavigation} />
    );

    const displayNameInput = getByPlaceholderText('Enter display name');
    const saveButton = getByText('Save');

    fireEvent.changeText(displayNameInput, '');
    fireEvent.press(saveButton);

    await waitFor(() => {
      expect(queryByText('Display name is required')).toBeTruthy();
    });
  });

  it('clears error when user fixes input', async () => {
    const { getByPlaceholderText, getByText, queryByText } = render(
      <EditProfileScreen navigation={mockNavigation} />
    );

    const usernameInput = getByPlaceholderText('Enter username');
    const saveButton = getByText('Save');

    // Trigger error
    fireEvent.changeText(usernameInput, '');
    fireEvent.press(saveButton);

    await waitFor(() => {
      expect(queryByText('Username is required')).toBeTruthy();
    });

    // Fix input
    fireEvent.changeText(usernameInput, 'validusername');

    await waitFor(() => {
      expect(queryByText('Username is required')).toBeFalsy();
    });
  });

<<<<<<< HEAD
  // TODO: Fix Alert mocking with React Native TurboModules
  it.skip('calls image picker when Choose Avatar is pressed', async () => {
    const mockImagePicker = ImagePicker as jest.Mocked<typeof ImagePicker>;
    mockImagePicker.requestMediaLibraryPermissionsAsync = jest.fn().mockResolvedValue({
      granted: true,
    });
    mockImagePicker.launchImageLibraryAsync = jest.fn().mockResolvedValue({
      canceled: false,
      assets: [{ uri: 'file://test-avatar.jpg' }],
    });

    const { getByText } = render(<EditProfileScreen navigation={mockNavigation} />);

    const changeAvatarButton = getByText('Choose Avatar');
    fireEvent.press(changeAvatarButton);
=======
  it('shows emoji picker when Choose Avatar is pressed', async () => {
    const { getByText, queryByText } = render(<EditProfileScreen navigation={mockNavigation} />);

    const chooseAvatarButton = getByText('Choose Avatar');
    fireEvent.press(chooseAvatarButton);
>>>>>>> 586c0d4d

    await waitFor(() => {
      expect(queryByText('Choose Your Avatar')).toBeTruthy();
      expect(queryByText('Hide Avatars')).toBeTruthy();
    });
  });

<<<<<<< HEAD
  it.skip('shows alert when permission is denied', async () => {
    const mockImagePicker = ImagePicker as jest.Mocked<typeof ImagePicker>;
    mockImagePicker.requestMediaLibraryPermissionsAsync = jest.fn().mockResolvedValue({
      granted: false,
    });
=======
  it('hides emoji picker when Hide Avatars is pressed', async () => {
    const { getByText, queryByText } = render(<EditProfileScreen navigation={mockNavigation} />);
>>>>>>> 586c0d4d

    // Show emoji picker
    const chooseAvatarButton = getByText('Choose Avatar');
    fireEvent.press(chooseAvatarButton);

<<<<<<< HEAD
    const changeAvatarButton = getByText('Choose Avatar');
    fireEvent.press(changeAvatarButton);
=======
    await waitFor(() => {
      expect(queryByText('Hide Avatars')).toBeTruthy();
    });

    // Hide emoji picker
    const hideAvatarsButton = getByText('Hide Avatars');
    fireEvent.press(hideAvatarsButton);
>>>>>>> 586c0d4d

    await waitFor(() => {
      expect(queryByText('Choose Your Avatar')).toBeFalsy();
      expect(queryByText('Choose Avatar')).toBeTruthy();
    });
  });

  it('navigates back on cancel without changes', () => {
    const { getByText } = render(<EditProfileScreen navigation={mockNavigation} />);

    const cancelButton = getByText('Cancel');
    fireEvent.press(cancelButton);

    expect(mockNavigation.goBack).toHaveBeenCalled();
  });

  it.skip('shows confirmation alert when canceling with changes', async () => {
    const { getByPlaceholderText, getByText } = render(
      <EditProfileScreen navigation={mockNavigation} />
    );

    const usernameInput = getByPlaceholderText('Enter username');
    fireEvent.changeText(usernameInput, 'changedusername');

    const cancelButton = getByText('Cancel');
    fireEvent.press(cancelButton);

    await waitFor(() => {
      expect(Alert.alert).toHaveBeenCalledWith(
        'Discard Changes?',
        'You have unsaved changes. Are you sure you want to discard them?',
        expect.any(Array)
      );
    });
  });

<<<<<<< HEAD
  it.skip('successfully saves valid profile changes', async () => {
=======
  it('successfully saves valid profile changes', async () => {
    // Mock successful API response
    const mockAuthenticatedFetch = authApi.authenticatedFetch as jest.Mock;
    mockAuthenticatedFetch.mockResolvedValue({
      ok: true,
      json: async () => ({
        id: 'test-user-id',
        username: 'newusername',
        email: 'newemail@example.com',
        name: 'New Display Name',
        avatar: '🧙‍♂️',
        role: 'user',
      }),
    });

>>>>>>> 586c0d4d
    const { getByPlaceholderText, getByText } = render(
      <EditProfileScreen navigation={mockNavigation} />
    );

    const usernameInput = getByPlaceholderText('Enter username');
    const emailInput = getByPlaceholderText('Enter email');
    const displayNameInput = getByPlaceholderText('Enter display name');

    fireEvent.changeText(usernameInput, 'newusername');
    fireEvent.changeText(emailInput, 'newemail@example.com');
    fireEvent.changeText(displayNameInput, 'New Display Name');

    const saveButton = getByText('Save');
    fireEvent.press(saveButton);

    await waitFor(() => {
      expect(mockAuthenticatedFetch).toHaveBeenCalled();
      expect(Alert.alert).toHaveBeenCalledWith(
        'Success',
        'Profile updated successfully!',
        expect.any(Array)
      );
    });
  });

  it.skip('shows loading indicator while saving', async () => {
    const { getByText, queryByText } = render(
      <EditProfileScreen navigation={mockNavigation} />
    );

    const saveButton = getByText('Save');
    fireEvent.press(saveButton);

    // The Save button should be replaced with a loading indicator
    await waitFor(() => {
      expect(queryByText('Save')).toBeFalsy();
    });
  });

  it.skip('does not submit form with validation errors', async () => {
    const { getByPlaceholderText, getByText } = render(
      <EditProfileScreen navigation={mockNavigation} />
    );

    const usernameInput = getByPlaceholderText('Enter username');
    fireEvent.changeText(usernameInput, ''); // Invalid

    const saveButton = getByText('Save');
    fireEvent.press(saveButton);

    await waitFor(() => {
      // Should show error, not success alert
      const alertCalls = (Alert.alert as jest.Mock).mock.calls;
      const successAlertCalled = alertCalls.some(
        (call) => call[0] === 'Success'
      );
      expect(successAlertCalled).toBe(false);
    });
  });

  it('renders info card with privacy message', () => {
    const { getByText } = render(<EditProfileScreen navigation={mockNavigation} />);

    expect(
      getByText(/Your profile information is used to personalize your learning experience/)
    ).toBeTruthy();
  });
});<|MERGE_RESOLUTION|>--- conflicted
+++ resolved
@@ -1,8 +1,6 @@
 import React from 'react';
 import { render, fireEvent, waitFor } from '@testing-library/react-native';
-
-// Access the mocked Alert from global (set in jest.setup.unit.js)
-const Alert = (global as any).__mockAlert;
+import { Alert } from 'react-native';
 import EditProfileScreen from '../../../src/screens/profile/EditProfileScreen';
 import { authApi } from '../../../src/services/authApi';
 
@@ -36,6 +34,11 @@
 
   beforeEach(() => {
     jest.clearAllMocks();
+    jest.spyOn(Alert, 'alert');
+  });
+
+  afterEach(() => {
+    jest.restoreAllMocks();
   });
 
   it('renders correctly with user data', () => {
@@ -178,29 +181,11 @@
     });
   });
 
-<<<<<<< HEAD
-  // TODO: Fix Alert mocking with React Native TurboModules
-  it.skip('calls image picker when Choose Avatar is pressed', async () => {
-    const mockImagePicker = ImagePicker as jest.Mocked<typeof ImagePicker>;
-    mockImagePicker.requestMediaLibraryPermissionsAsync = jest.fn().mockResolvedValue({
-      granted: true,
-    });
-    mockImagePicker.launchImageLibraryAsync = jest.fn().mockResolvedValue({
-      canceled: false,
-      assets: [{ uri: 'file://test-avatar.jpg' }],
-    });
-
-    const { getByText } = render(<EditProfileScreen navigation={mockNavigation} />);
-
-    const changeAvatarButton = getByText('Choose Avatar');
-    fireEvent.press(changeAvatarButton);
-=======
   it('shows emoji picker when Choose Avatar is pressed', async () => {
     const { getByText, queryByText } = render(<EditProfileScreen navigation={mockNavigation} />);
 
     const chooseAvatarButton = getByText('Choose Avatar');
     fireEvent.press(chooseAvatarButton);
->>>>>>> 586c0d4d
 
     await waitFor(() => {
       expect(queryByText('Choose Your Avatar')).toBeTruthy();
@@ -208,25 +193,13 @@
     });
   });
 
-<<<<<<< HEAD
-  it.skip('shows alert when permission is denied', async () => {
-    const mockImagePicker = ImagePicker as jest.Mocked<typeof ImagePicker>;
-    mockImagePicker.requestMediaLibraryPermissionsAsync = jest.fn().mockResolvedValue({
-      granted: false,
-    });
-=======
   it('hides emoji picker when Hide Avatars is pressed', async () => {
     const { getByText, queryByText } = render(<EditProfileScreen navigation={mockNavigation} />);
->>>>>>> 586c0d4d
 
     // Show emoji picker
     const chooseAvatarButton = getByText('Choose Avatar');
     fireEvent.press(chooseAvatarButton);
 
-<<<<<<< HEAD
-    const changeAvatarButton = getByText('Choose Avatar');
-    fireEvent.press(changeAvatarButton);
-=======
     await waitFor(() => {
       expect(queryByText('Hide Avatars')).toBeTruthy();
     });
@@ -234,7 +207,6 @@
     // Hide emoji picker
     const hideAvatarsButton = getByText('Hide Avatars');
     fireEvent.press(hideAvatarsButton);
->>>>>>> 586c0d4d
 
     await waitFor(() => {
       expect(queryByText('Choose Your Avatar')).toBeFalsy();
@@ -251,7 +223,7 @@
     expect(mockNavigation.goBack).toHaveBeenCalled();
   });
 
-  it.skip('shows confirmation alert when canceling with changes', async () => {
+  it('shows confirmation alert when canceling with changes', async () => {
     const { getByPlaceholderText, getByText } = render(
       <EditProfileScreen navigation={mockNavigation} />
     );
@@ -271,9 +243,6 @@
     });
   });
 
-<<<<<<< HEAD
-  it.skip('successfully saves valid profile changes', async () => {
-=======
   it('successfully saves valid profile changes', async () => {
     // Mock successful API response
     const mockAuthenticatedFetch = authApi.authenticatedFetch as jest.Mock;
@@ -289,7 +258,6 @@
       }),
     });
 
->>>>>>> 586c0d4d
     const { getByPlaceholderText, getByText } = render(
       <EditProfileScreen navigation={mockNavigation} />
     );
@@ -315,7 +283,7 @@
     });
   });
 
-  it.skip('shows loading indicator while saving', async () => {
+  it('shows loading indicator while saving', async () => {
     const { getByText, queryByText } = render(
       <EditProfileScreen navigation={mockNavigation} />
     );
@@ -329,7 +297,7 @@
     });
   });
 
-  it.skip('does not submit form with validation errors', async () => {
+  it('does not submit form with validation errors', async () => {
     const { getByPlaceholderText, getByText } = render(
       <EditProfileScreen navigation={mockNavigation} />
     );
